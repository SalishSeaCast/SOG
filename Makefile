--- conflicted
+++ resolved
@@ -25,11 +25,8 @@
 	hg clone $(HG_REPOS)/SOG-initial
 	echo $(HG_REMOTECMD) >> SOG-initial/.hg/hgrc
 	hg clone $(HG_REPOS)/SOG-forcing
-<<<<<<< HEAD
+	echo $(HG_REMOTECMD) >> SOG-forcing/.hg/hgrc
 	make project
-=======
-	echo $(HG_REMOTECMD) >> SOG-forcing/.hg/hgrc
->>>>>>> 34d26128
 
 project:
 	mkdir -p $(PROJECT_NAME)/profiles $(PROJECT_NAME)/timeseries